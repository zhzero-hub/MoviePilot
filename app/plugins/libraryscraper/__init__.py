--- conflicted
+++ resolved
@@ -324,16 +324,6 @@
 
             # 识别媒体信息
             if not mediainfo:
-<<<<<<< HEAD
-                logger.warn(f"未识别到媒体信息：{file}")
-                continue
-            # 如果未开启新增已入库媒体是否跟随TMDB信息变化则根据tmdbid查询之前的title
-            if not settings.SCRAP_FOLLOW_TMDB:
-                transfer_historys = self.transferhis.get_by(tmdbid=mediainfo.tmdb_id,
-                                                            type=mediainfo.type.value)
-                if transfer_historys:
-                    mediainfo.title = transfer_historys[0].title
-=======
                 # 优先读取本地nfo文件
                 tmdbid = None
                 if meta_info.type == MediaType.MOVIE:
@@ -359,6 +349,13 @@
                 if not mediainfo:
                     logger.warn(f"未识别到媒体信息：{file}")
                     continue
+                    
+                # 如果未开启新增已入库媒体是否跟随TMDB信息变化则根据tmdbid查询之前的title
+                if not settings.SCRAP_FOLLOW_TMDB:
+                    transfer_historys = self.transferhis.get_by(tmdbid=mediainfo.tmdb_id,
+                                                                type=mediainfo.type.value)
+                    if transfer_historys:
+                        mediainfo.title = transfer_historys[0].title
 
                 # 覆盖模式时，提前删除nfo
                 if self._mode in ["force_all", "force_nfo"]:
@@ -382,7 +379,6 @@
                         except Exception as err:
                             print(str(err))
 
->>>>>>> f42fd023
             # 开始刮削
             self.chain.scrape_metadata(path=file, mediainfo=mediainfo)
 
